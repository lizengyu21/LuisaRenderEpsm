--- conflicted
+++ resolved
@@ -79,17 +79,10 @@
     [[nodiscard]] Float2 roughness() const noexcept override { return make_float2(1.f); }
     [[nodiscard]] Surface::Evaluation _evaluate(Expr<float3> wo, Expr<float3> wi,
                                                 TransportMode mode) const noexcept override {
-<<<<<<< HEAD
-        auto wo_local = _it.shading().world_to_local(wo);
-        auto wi_local = _it.shading().world_to_local(wi);
-        auto f = _oren_nayar->evaluate(wo_local, wi_local, mode);
-        auto pdf = _oren_nayar->pdf(wo_local, wi_local, mode);
-=======
         auto wo_local = it()->shading().world_to_local(wo);
         auto wi_local = it()->shading().world_to_local(wi);
         auto f = _refl->evaluate(wo_local, wi_local, mode);
         auto pdf = _refl->pdf(wo_local, wi_local, mode);
->>>>>>> 47ad7a00
         return {.f = f * abs_cos_theta(wi_local), .pdf = pdf};
     }
     [[nodiscard]] Surface::Sample _sample(Expr<float3> wo, Expr<float>, Expr<float2> u,
@@ -97,13 +90,8 @@
         auto wo_local = it()->shading().world_to_local(wo);
         auto wi_local = def(make_float3(0.0f, 0.0f, 1.0f));
         auto pdf = def(0.f);
-<<<<<<< HEAD
-        auto f = _oren_nayar->sample(wo_local, &wi_local, u, &pdf, mode);
-        auto wi = _it.shading().local_to_world(wi_local);
-=======
         auto f = _refl->sample(wo_local, &wi_local, u, &pdf, mode);
         auto wi = it()->shading().local_to_world(wi_local);
->>>>>>> 47ad7a00
         return {.eval = {.f = f * abs_cos_theta(wi_local), .pdf = pdf},
                 .wi = wi,
                 .event = Surface::event_reflect};
