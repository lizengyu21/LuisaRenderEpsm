//
// Created by Mike on 2021/12/14.
//

#pragma once

#include <rtx/mesh.h>
#include <util/half.h>
#include <util/vertex.h>
#include <base/scene_node.h>
#include <base/scene.h>

namespace luisa::render {

class Light;
class Surface;
class Transform;
class Medium;

using compute::AccelUsageHint;
using compute::Triangle;

struct MeshView {
    luisa::span<const Vertex> vertices;
    luisa::span<const Triangle> triangles;
};

class Shape : public SceneNode {

public:
    class Handle;

public:
    static constexpr auto property_flag_has_vertex_normal = 1u << 0u;
    static constexpr auto property_flag_has_vertex_uv = 1u << 1u;
    static constexpr auto property_flag_has_surface = 1u << 2u;
    static constexpr auto property_flag_has_light = 1u << 3u;
    static constexpr auto property_flag_has_medium = 1u << 4u;

private:
    const Surface *_surface;
    const Light *_light;
    const Medium *_medium;
    const Transform *_transform;

public:
    Shape(Scene *scene, const SceneNodeDesc *desc) noexcept;
    [[nodiscard]] const Surface *surface() const noexcept;
    [[nodiscard]] const Light *light() const noexcept;
    [[nodiscard]] const Medium *medium() const noexcept;
    [[nodiscard]] const Transform *transform() const noexcept;
    [[nodiscard]] virtual bool visible() const noexcept;
    [[nodiscard]] virtual float shadow_terminator_factor() const noexcept;
    [[nodiscard]] virtual float intersection_offset_factor() const noexcept;
    [[nodiscard]] virtual bool is_mesh() const noexcept;
    [[nodiscard]] virtual uint vertex_properties() const noexcept;
    [[nodiscard]] bool has_vertex_normal() const noexcept;
    [[nodiscard]] bool has_vertex_uv() const noexcept;
    [[nodiscard]] virtual MeshView mesh() const noexcept;                           // empty if the shape is not a mesh
    [[nodiscard]] virtual luisa::span<const Shape *const> children() const noexcept;// empty if the shape is a mesh
    [[nodiscard]] virtual bool deformable() const noexcept;                         // true if the shape will not deform
    [[nodiscard]] virtual AccelUsageHint build_hint() const noexcept;               // accel struct build quality, only considered for meshes
};

template<typename BaseShape>
class ShadowTerminatorShapeWrapper : public BaseShape {

private:
    float _shadow_terminator;

public:
    ShadowTerminatorShapeWrapper(Scene *scene, const SceneNodeDesc *desc) noexcept
        : BaseShape{scene, desc},
          _shadow_terminator{std::clamp(
              desc->property_float_or_default(
                  "shadow_terminator",
                  scene->shadow_terminator_factor()),
              0.f, 1.f)} {}
    [[nodiscard]] float shadow_terminator_factor() const noexcept override {
        return _shadow_terminator;
    }
};

template<typename BaseShape>
class IntersectionOffsetShapeWrapper : public BaseShape {

private:
    float _intersection_offset;

public:
    IntersectionOffsetShapeWrapper(Scene *scene, const SceneNodeDesc *desc) noexcept
        : BaseShape{scene, desc},
          _intersection_offset{std::clamp(
              desc->property_float_or_default(
                  "intersection_offset",
                  scene->intersection_offset_factor()),
              0.f, 1.f)} {}
    [[nodiscard]] float intersection_offset_factor() const noexcept override {
        return _intersection_offset;
    }
};

template<typename BaseShape>
class VisibilityShapeWrapper : public BaseShape {

private:
    bool _visible;

public:
    VisibilityShapeWrapper(Scene *scene, const SceneNodeDesc *desc) noexcept
        : BaseShape{scene, desc},
          _visible{desc->property_bool_or_default("visible", true)} {}
    [[nodiscard]] bool visible() const noexcept override { return _visible; }
};

using compute::Expr;
using compute::Float;
using compute::UInt;

class Shape::Handle {

public:
    static constexpr auto property_flag_bits = 10u;
    static constexpr auto property_flag_mask = (1u << property_flag_bits) - 1u;

    static constexpr auto buffer_base_max = (1u << (32u - property_flag_bits)) - 1u;

    static constexpr auto light_tag_bits = 12u;
    static constexpr auto surface_tag_bits = 12u;
    static constexpr auto medium_tag_bits = 32u - light_tag_bits - surface_tag_bits;
    static constexpr auto surface_tag_max = (1u << surface_tag_bits) - 1u;
    static constexpr auto light_tag_max = (1u << light_tag_bits) - 1u;
    static constexpr auto medium_tag_max = (1u << medium_tag_bits) - 1u;
    static constexpr auto light_tag_offset = 0u;
    static constexpr auto surface_tag_offset = light_tag_offset + light_tag_bits;
    static constexpr auto medium_tag_offset = surface_tag_offset + surface_tag_bits;

    static constexpr auto vertex_buffer_id_offset = 0u;
    static constexpr auto triangle_buffer_id_offset = 1u;
    static constexpr auto alias_table_buffer_id_offset = 2u;
    static constexpr auto pdf_buffer_id_offset = 3u;

private:
    UInt _buffer_base;
    UInt _properties;
    UInt _surface_tag;
    UInt _light_tag;
    UInt _medium_tag;
    UInt _triangle_count;
    Float _shadow_terminator;
    Float _intersection_offset;

private:
    Handle(Expr<uint> buffer_base, Expr<uint> flags,
           Expr<uint> surface_tag, Expr<uint> light_tag, Expr<uint> medium_tag,
           Expr<uint> triangle_count, Expr<float> shadow_terminator, Expr<float> intersection_offset) noexcept
        : _buffer_base{buffer_base}, _properties{flags},
          _surface_tag{surface_tag}, _light_tag{light_tag}, _medium_tag{medium_tag},
          _triangle_count{triangle_count},
          _shadow_terminator{shadow_terminator},
          _intersection_offset{intersection_offset} {}

public:
<<<<<<< HEAD
    [[nodiscard]] static uint4 encode(
        uint buffer_base, uint flags,
        uint surface_tag, uint light_tag, uint medium_tag,
        uint tri_count, float shadow_terminator, float intersection_offset) noexcept;
    [[nodiscard]] static luisa::shared_ptr<Shape::Handle> decode(Expr<uint4> compressed) noexcept;
=======
    Handle() noexcept = default;
    [[nodiscard]] static uint4 encode(uint buffer_base, uint flags,
                                      uint surface_tag, uint light_tag, uint tri_count,
                                      float shadow_terminator, float intersection_offset) noexcept;
    [[nodiscard]] static Shape::Handle decode(Expr<uint4> compressed) noexcept;
>>>>>>> f9829848

public:
    [[nodiscard]] auto geometry_buffer_base() const noexcept { return _buffer_base; }
    [[nodiscard]] auto property_flags() const noexcept { return _properties; }
    [[nodiscard]] auto vertex_buffer_id() const noexcept { return geometry_buffer_base() + luisa::render::Shape::Handle::vertex_buffer_id_offset; }
    [[nodiscard]] auto triangle_buffer_id() const noexcept { return geometry_buffer_base() + luisa::render::Shape::Handle::triangle_buffer_id_offset; }
    [[nodiscard]] auto triangle_count() const noexcept { return _triangle_count; }
    [[nodiscard]] auto alias_table_buffer_id() const noexcept { return geometry_buffer_base() + luisa::render::Shape::Handle::alias_table_buffer_id_offset; }
    [[nodiscard]] auto pdf_buffer_id() const noexcept { return geometry_buffer_base() + luisa::render::Shape::Handle::pdf_buffer_id_offset; }
    [[nodiscard]] auto surface_tag() const noexcept { return _surface_tag; }
    [[nodiscard]] auto light_tag() const noexcept { return _light_tag; }
    [[nodiscard]] auto medium_tag() const noexcept { return _medium_tag; }
    [[nodiscard]] auto test_property_flag(luisa::uint flag) const noexcept { return (property_flags() & flag) != 0u; }
    [[nodiscard]] auto has_vertex_normal() const noexcept { return test_property_flag(luisa::render::Shape::property_flag_has_vertex_normal); }
    [[nodiscard]] auto has_vertex_uv() const noexcept { return test_property_flag(luisa::render::Shape::property_flag_has_vertex_uv); }
    [[nodiscard]] auto has_light() const noexcept { return test_property_flag(luisa::render::Shape::property_flag_has_light); }
    [[nodiscard]] auto has_surface() const noexcept { return test_property_flag(luisa::render::Shape::property_flag_has_surface); }
    [[nodiscard]] auto has_medium() const noexcept { return test_property_flag(luisa::render::Shape::property_flag_has_medium); }
    [[nodiscard]] auto shadow_terminator_factor() const noexcept { return _shadow_terminator; }
    [[nodiscard]] auto intersection_offset_factor() const noexcept { return _intersection_offset; }
};

}// namespace luisa::render<|MERGE_RESOLUTION|>--- conflicted
+++ resolved
@@ -161,19 +161,11 @@
           _intersection_offset{intersection_offset} {}
 
 public:
-<<<<<<< HEAD
-    [[nodiscard]] static uint4 encode(
-        uint buffer_base, uint flags,
-        uint surface_tag, uint light_tag, uint medium_tag,
-        uint tri_count, float shadow_terminator, float intersection_offset) noexcept;
-    [[nodiscard]] static luisa::shared_ptr<Shape::Handle> decode(Expr<uint4> compressed) noexcept;
-=======
     Handle() noexcept = default;
-    [[nodiscard]] static uint4 encode(uint buffer_base, uint flags,
+    [[nodiscard]] static uint4 encode(uint buffer_base, uint flags, uint medium_tag,
                                       uint surface_tag, uint light_tag, uint tri_count,
                                       float shadow_terminator, float intersection_offset) noexcept;
     [[nodiscard]] static Shape::Handle decode(Expr<uint4> compressed) noexcept;
->>>>>>> f9829848
 
 public:
     [[nodiscard]] auto geometry_buffer_base() const noexcept { return _buffer_base; }
